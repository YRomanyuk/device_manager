#!/usr/bin/env python3
# -*- coding: utf-8 -*-

import json
import uuid
import time
import logging
<<<<<<< HEAD
import asyncio
from sys import argv, stdout
=======
from sys import argv, stdout, stderr
>>>>>>> d2888d66
from argparse import ArgumentParser
from itertools import product
from dataclasses import dataclass, asdict, field, is_dataclass
from mqttrpc import Dispatcher
from wb_modbus import instruments, minimalmodbus, ALLOWED_BAUDRATES, ALLOWED_PARITIES, ALLOWED_STOPBITS, logger as mb_logger
from wb_modbus.bindings import WBModbusDeviceBase
from . import logger, serial_bus, mqtt_rpc, make_async


EXIT_SUCCESS = 0
EXIT_INVALIDARGUMENT = 2


@dataclass
class Port:
    path: str = None

@dataclass
class SerialParams:
    slave_id: int
    baud_rate: int = 9600
    parity: str = "N"
    data_bits: int = 8
    stop_bits: int = 2

@dataclass
class FWUpdate:
    progress: int = 0
    error: str = None
    available_fw: str = None

@dataclass
class Firmware:
    version: str = None
    update: FWUpdate = field(default_factory=FWUpdate)

@dataclass
class DeviceInfo:
    uuid: str
    port: Port
    title: str = None
    sn: str = None
    device_signature: str = None
    fw_signature: str = None
    online: bool = False
    poll: bool = False
    last_seen: int = None
    bootloader_mode: bool = False
    error: str = None
    cfg: SerialParams = field(default_factory=SerialParams)
    fw: Firmware = field(default_factory=Firmware)

    def __hash__(self):
        return hash(self.uuid) ^ hash(self.port.path)

    def __eq__(self, o):
        return self.__hash__() == o.__hash__()

@dataclass
class BusScanState:
    progress: int = 0
    scanning: bool = False
    devices: set[DeviceInfo] = field(default_factory=set)


class SetEncoder(json.JSONEncoder):
    def default(self, o):
        if isinstance(o, set):
            return list(o)
        if is_dataclass(o):
            return asdict(o)
        super().default(o)


class DeviceManager():

    def __init__(self, state_topic):
        with mqtt_rpc.MQTTConnManager().get_mqtt_connection() as conn:
            self.mqtt_connection = conn
        self.state_topic = state_topic
        self._init_state()

    def _init_state(self):
        self.state = BusScanState()

    @property
    def state_json(self):
        return json.dumps(asdict(self.state), indent=None, separators=(",", ":"), cls=SetEncoder)  # most compact

    def publish_state(self):  # TODO: an observer pattern; on_change callbacks
        self.mqtt_connection.publish(self.state_topic, self.state_json, retain=True)

    def _get_mb_connection(self, device_info):
        conn = WBModbusDeviceBase(
            addr=device_info.cfg.slave_id,
            port=device_info.port.path,
            baudrate=device_info.cfg.baud_rate,
            parity=device_info.cfg.parity,
            stopbits=device_info.cfg.stop_bits,
            response_timeout=0.5,  # TODO: to arg
            instrument=instruments.SerialRPCBackendInstrument  # TODO: maybe a fully-async instrument?
        )
        return conn

    async def _fill_fw_info(self, device_info):
        mb_conn = self._get_mb_connection(device_info)
        device_info.fw.version = await make_async(mb_conn.get_fw_version)()
        #TODO: fill available version from fw-releases

    async def _all_uart_params(self):
        for bd, parity, stopbits in product(
            ALLOWED_BAUDRATES,
            ALLOWED_PARITIES,
            ALLOWED_STOPBITS
        ):
            yield bd, parity, stopbits

    async def scan_serial_port(self, port):

        def make_uuid(sn):
            return str(uuid.uuid3(namespace=uuid.NAMESPACE_OID, name=str(sn)))

        self._init_state()  # TODO: to generic bus_scan_method

        async for bd, parity, stopbits in self._all_uart_params():

            debug_str = "%s: %d-%s-%d" % (port, bd, parity, stopbits)
            logger.info("Scanning (via extended modbus) %s", debug_str)
            extended_modbus_scanner = serial_bus.WBExtendedModbusScanner(port)
            try:
                async for slaveid, sn in extended_modbus_scanner.scan_bus(
                    baudrate=bd,
                    parity=parity,
                    stopbits=stopbits
                ):
                    device_info = DeviceInfo(
                        uuid=make_uuid(sn),
                        title="Scanned device",
                        sn=str(sn),
                        last_seen=int(time.time()),
                        online=True,
                        port=Port(path=port),
                        cfg=SerialParams(
                            slave_id=slaveid,
                            baud_rate=bd,
                            parity=parity,
                            stop_bits=stopbits
                        )
                    )

                    mb_conn = self._get_mb_connection(device_info)

                    try:
                        device_info.fw_signature = await make_async(mb_conn.get_fw_signature)()
                        device_info.device_signature = await make_async(mb_conn.get_device_signature)()
                        await self._fill_fw_info(device_info)
                    except minimalmodbus.ModbusException as e:
                        logger.exception("Treating device as offline")
                        device_info.online = False
                        device_info.error = str(e)

                    self.state.devices.add(device_info)
            except minimalmodbus.NoResponseError:
                logger.debug("No extended-modbus devices on %s", debug_str)
            self.state.progress += 1
            self.publish_state()
            #TODO: check all slaveids via ordinary modbus
        return True


class RetcodeArgParser(ArgumentParser):
    def error(self, message):
        self.print_usage(stderr)
        self.exit(EXIT_INVALIDARGUMENT, "%s: error: %s\n" % (self.prog, message))


def main(args=argv):

    parser = RetcodeArgParser(
        description="Wiren Board serial devices manager")
    parser.add_argument("-d", "--debug", dest="log_level", action="store_const", default=logging.INFO,
                const=logging.DEBUG, help="Set log_level to debug")
    args = parser.parse_args(argv[1:])

    # setup systemd logger
    formatter = logging.Formatter("[%(levelname)s] %(message)s")
    handler = logging.StreamHandler(stream=stdout)
    handler.setFormatter(formatter)
    handler.setLevel(args.log_level)
    for lgr in (logger, mb_logger):
        lgr.addHandler(handler)

    state_topic = mqtt_rpc.get_topic_path("bus_scan", "state")

    callables_mapping = {
        ("bus_scan", "scan") : DeviceManager(state_topic).scan_serial_port
        }

    server = mqtt_rpc.MQTTServer(Dispatcher(callables_mapping))
    server.setup()
    server.loop()
    return EXIT_SUCCESS<|MERGE_RESOLUTION|>--- conflicted
+++ resolved
@@ -5,12 +5,8 @@
 import uuid
 import time
 import logging
-<<<<<<< HEAD
 import asyncio
-from sys import argv, stdout
-=======
 from sys import argv, stdout, stderr
->>>>>>> d2888d66
 from argparse import ArgumentParser
 from itertools import product
 from dataclasses import dataclass, asdict, field, is_dataclass
