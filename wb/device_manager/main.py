--- conflicted
+++ resolved
@@ -339,18 +339,6 @@
             ports = []
 
         try:
-<<<<<<< HEAD
-            tasks_ext = [self.scan_serial_port(port) for port in ports]
-            self.ports_to_scan = set(ports)
-            results_ext = await asyncio.gather(*tasks_ext, return_exceptions=True)
-            await self.produce_state_update({"progress": 0})
-            tasks = [self.scan_serial_port(port, False) for port in ports]
-            self.ports_to_scan = set(ports)
-            results = await asyncio.gather(*tasks, return_exceptions=True)
-            await self.produce_state_update(
-                {"scanning": False, "progress": 100, "ports_to_scan": self.ports_to_scan}
-            )
-=======
             # fast wb-extended modbus scanning (prepare)
             tasks_ext = [
                 asyncio.create_task(
@@ -370,15 +358,18 @@
             self._bus_scanning_tasks.extend(tasks)
 
             # launch extended_scan => ordinary_scan
+            self.ports_to_scan = set(ports)
             results_ext = await asyncio.gather(*tasks_ext, return_exceptions=True)
             await self.produce_state_update({"progress": 0})
             results = []
             if self._is_scanning:  # multiple gather() could re-launch cancelled tasks
+                self.ports_to_scan = set(ports)
                 results = await asyncio.gather(*tasks, return_exceptions=True)
 
             if self._bus_scanning_tasks:
-                await self.produce_state_update({"scanning": False, "progress": 100})
->>>>>>> 9c1f33b5
+                await self.produce_state_update(
+                    {"scanning": False, "progress": 100, "ports_to_scan": self.ports_to_scan}
+                )
             failed_ports = [x.port for x in results_ext + results if isinstance(x, PortScanningError)]
             if failed_ports:
                 logger.warning("Unsuccessful scan: %s", str(failed_ports))
