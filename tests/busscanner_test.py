#!/usr/bin/env python3
# -*- coding: utf-8 -*-

import unittest
from unittest.mock import AsyncMock

from wb.device_manager import serial_bus
from wb_modbus import minimalmodbus


class DummyScanner(serial_bus.WBExtendedModbusScanner):

    def __init__(self, *args, **kwargs):
        self.instrument = AsyncMock()
        self.port = kwargs.get("port", "/dev/dummyport")


class TestMBExtendedScanner(unittest.IsolatedAsyncioTestCase):

    @classmethod
    def setUpClass(cls):
        cls.scanner = DummyScanner(port="/dev/dummyport")

    @classmethod
    def mock_response(cls, response_hex_str):
        ret = minimalmodbus._hexdecode(response_hex_str)
        cls.scanner.instrument._communicate = AsyncMock(return_value=ret)  # we have no actual serial devices

    async def test_correct_response(self):
        assumed_response = "FE34359603"
        self.mock_response(
            "fffffffffffffffffd6003fe34359603f6a80000000000000000"
        )
        ret = await self.scanner.get_next_device_data()
        ret = minimalmodbus._hexencode(ret)
        self.assertEqual(assumed_response, ret)

    async def test_correct_scan_init(self):
        self.mock_response("")  # No answer to broadcast scan-init cmd
        await self.scanner.init_bus_scan()

    async def test_correct_scan_end(self):
        operation_code = "04"
        self.mock_response(
            "fffffffd60" + operation_code + "c9f3000000"
        )
        ret = await self.scanner.get_next_device_data()
        self.assertIsNone(ret)

    async def test_unsupported_operation_code(self):
        unsupported_code = "11"
        self.mock_response(
            "fffffffffffffffffd60" + unsupported_code + "fe34359603f6a80000000000000000"
        )
        with self.assertRaises(minimalmodbus.InvalidResponseError):
            await self.scanner.get_next_device_data()

    async def test_empty_answer(self):
        self.mock_response("")  # TODO: empty rpc-answer means no support in wb-mqtt-serial; maybe custom error?
        with self.assertRaises(minimalmodbus.InvalidResponseError):
            await self.scanner.get_next_device_data()

    async def test_corrupted_answer(self):
        incorrect_crc = "ffff"
        self.mock_response(
            "fffffffffd6003fe34359603" + incorrect_crc + "00000000"
        )
<<<<<<< HEAD
        with self.assertRaises(minimalmodbus.InvalidResponseError):
            await self.scanner.get_next_device_data()


if __name__ == '__main__':
    unittest.main(verbosity=2)
=======
        self.assertRaises(
            minimalmodbus.InvalidResponseError,
            lambda: self.scanner.get_next_device_data()
        )
>>>>>>> d2888d66
<|MERGE_RESOLUTION|>--- conflicted
+++ resolved
@@ -65,16 +65,5 @@
         self.mock_response(
             "fffffffffd6003fe34359603" + incorrect_crc + "00000000"
         )
-<<<<<<< HEAD
         with self.assertRaises(minimalmodbus.InvalidResponseError):
-            await self.scanner.get_next_device_data()
-
-
-if __name__ == '__main__':
-    unittest.main(verbosity=2)
-=======
-        self.assertRaises(
-            minimalmodbus.InvalidResponseError,
-            lambda: self.scanner.get_next_device_data()
-        )
->>>>>>> d2888d66
+            await self.scanner.get_next_device_data()